--- conflicted
+++ resolved
@@ -1,16 +1,10 @@
 // SPDX-License-Identifier: AGPL-3.0-only
 pragma solidity >=0.8.13;
-
-<<<<<<< HEAD
-interface IHubV2 {
-    function avatars(address avatar) external view returns (address);
-    function migrate(address owner, address[] calldata avatars, uint256[] calldata amounts) external;
-=======
 import "@openzeppelin/contracts/token/ERC1155/IERC1155.sol";
 
 interface IHubV2 is IERC1155 {
     function avatars(address avatar) external view returns (address);
+    function migrate(address owner, address[] calldata avatars, uint256[] calldata amounts) external;
     function mintPolicies(address avatar) external view returns (address);
     function burn(uint256 id, uint256 amount, bytes calldata data) external;
->>>>>>> 3d0906d1
 }