--- conflicted
+++ resolved
@@ -78,60 +78,6 @@
     // Public functions
 
     /**
-<<<<<<< HEAD
-=======
-     * @notice Calculate the demurraged issuance for a human's avatar.
-     * @param _human Address of the human's avatar to calculate the issuance for.
-     * @return issuance The issuance in attoCircles.
-     * @return startPeriod The start of the claimable period.
-     * @return endPeriod The end of the claimable period.
-     */
-    function calculateIssuance(address _human) public view returns (uint256, uint256, uint256) {
-        MintTime memory mintTime = mintTimes[_human];
-        if (mintTime.mintV1Status != address(0) && mintTime.mintV1Status != CIRCLES_STOPPED_V1) {
-            // Circles v1 contract cannot be active.
-            revert CirclesERC1155MintBlocked(_human, mintTime.mintV1Status);
-        }
-
-        if (uint256(mintTime.lastMintTime) + 1 hours > block.timestamp) {
-            // Mint time is set to indefinite future for stopped mints in v2
-            // and only complete hours get minted, so shortcut the calculation
-            return (0, 0, 0);
-        }
-
-        // calculate the start of the claimable period
-        uint256 startMint = _max(block.timestamp - MAX_CLAIM_DURATION, mintTime.lastMintTime);
-
-        // day of start of mint, dA
-        uint256 dA = uint256(day(startMint));
-
-        // day of current block, dB
-        uint256 dB = uint256(day(block.timestamp));
-
-        // the difference of days between dB and dA used for the table lookups
-        uint256 n = dB - dA;
-
-        // calculate the number of completed hours in day A until `startMint`
-        int128 k = Math64x64.fromUInt((startMint - (dA * 1 days + inflationDayZero)) / 1 hours);
-
-        // Calculate the number of incompleted hours remaining in day B from current timestamp
-        int128 l = Math64x64.fromUInt(((dB + 1) * 1 days + inflationDayZero - block.timestamp) / 1 hours + 1);
-
-        // calculate the overcounted (demurraged) k (in day A) and l (in day B) hours
-        int128 overcount = Math64x64.add(Math64x64.mul(R[n], k), l);
-
-        // subtract the overcount from the total issuance, and convert to attoCircles
-        return (
-            Math64x64.mulu(Math64x64.sub(T[n], overcount), EXA),
-            // start of the claimable period
-            inflationDayZero + dA * 1 days + Math64x64.mulu(k, 1 hours),
-            // end of the claimable period
-            inflationDayZero + dB * 1 days + 1 days - Math64x64.mulu(l, 1 hours)
-        );
-    }
-
-    /**
->>>>>>> 2f80080c
      * Inflationary balance of an account for a Circles identifier. Careful,
      * calculating the inflationary balance can introduce numerical errors
      * in the least significant digits (order of few attoCircles).
@@ -200,7 +146,7 @@
      * @return endPeriod The end of the claimable period.
      */
     function _calculateIssuance(address _human) internal view returns (uint256, uint256, uint256) {
-        MintTime storage mintTime = mintTimes[_human];
+        MintTime memory mintTime = mintTimes[_human];
         if (mintTime.mintV1Status != address(0) && mintTime.mintV1Status != CIRCLES_STOPPED_V1) {
             // Circles v1 contract cannot be active.
             revert CirclesERC1155MintBlocked(_human, mintTime.mintV1Status);
